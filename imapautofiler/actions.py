--- conflicted
+++ resolved
@@ -68,11 +68,7 @@
 
     """
 
-<<<<<<< HEAD
     NAME = 'move' 
-=======
-    NAME = 'move' c
->>>>>>> f1359b69
     _log = logging.getLogger(NAME)
 
     def __init__(self, action_data, cfg):
@@ -296,6 +292,7 @@
     def invoke(self, conn, mailbox_name, message_id, message):
         conn.store(message_id,'-FLAG', '\\{}'.format(self.flag))
 
+        
 _lookup_table = lookup.make_lookup_table(Action, 'NAME')
 
 
